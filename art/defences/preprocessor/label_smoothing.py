# MIT License
#
# Copyright (C) The Adversarial Robustness Toolbox (ART) Authors 2018
#
# Permission is hereby granted, free of charge, to any person obtaining a copy of this software and associated
# documentation files (the "Software"), to deal in the Software without restriction, including without limitation the
# rights to use, copy, modify, merge, publish, distribute, sublicense, and/or sell copies of the Software, and to permit
# persons to whom the Software is furnished to do so, subject to the following conditions:
#
# The above copyright notice and this permission notice shall be included in all copies or substantial portions of the
# Software.
#
# THE SOFTWARE IS PROVIDED "AS IS", WITHOUT WARRANTY OF ANY KIND, EXPRESS OR IMPLIED, INCLUDING BUT NOT LIMITED TO THE
# WARRANTIES OF MERCHANTABILITY, FITNESS FOR A PARTICULAR PURPOSE AND NONINFRINGEMENT. IN NO EVENT SHALL THE
# AUTHORS OR COPYRIGHT HOLDERS BE LIABLE FOR ANY CLAIM, DAMAGES OR OTHER LIABILITY, WHETHER IN AN ACTION OF CONTRACT,
# TORT OR OTHERWISE, ARISING FROM, OUT OF OR IN CONNECTION WITH THE SOFTWARE OR THE USE OR OTHER DEALINGS IN THE
# SOFTWARE.
"""
This module implements the label smoothing defence in `LabelSmoothing`. It computes a vector of smooth labels from a
vector of hard labels.

| Paper link: https://pdfs.semanticscholar.org/b5ec/486044c6218dd41b17d8bba502b32a12b91a.pdf

| Please keep in mind the limitations of defences. For details on how to evaluate classifier security in general,
    see https://arxiv.org/abs/1902.06705  .
"""
from __future__ import absolute_import, division, print_function, unicode_literals

import logging
from typing import Optional, Tuple

import numpy as np

from art.defences.preprocessor.preprocessor import Preprocessor

logger = logging.getLogger(__name__)


class LabelSmoothing(Preprocessor):
    """
    Computes a vector of smooth labels from a vector of hard ones. The hard labels have to contain ones for the
    correct classes and zeros for all the others. The remaining probability mass between `max_value` and 1 is
    distributed uniformly between the incorrect classes for each instance.


    | Paper link: https://pdfs.semanticscholar.org/b5ec/486044c6218dd41b17d8bba502b32a12b91a.pdf

    | Please keep in mind the limitations of defences. For details on how to evaluate classifier security in general,
        see https://arxiv.org/abs/1902.06705  .
    """

    params = ["max_value"]

    def __init__(
        self,
        max_value: float = 0.9,
        apply_fit: bool = True,
        apply_predict: bool = False,
    ) -> None:
        """
        Create an instance of label smoothing.

        :param max_value: Value to affect to correct label
        :param apply_fit: True if applied during fitting/training.
        :param apply_predict: True if applied during predicting.
        """
        super(LabelSmoothing, self).__init__()
        self._is_fitted = True
        self._apply_fit = apply_fit
        self._apply_predict = apply_predict
        self.max_value = max_value
        self._check_params()

    @property
    def apply_fit(self) -> bool:
        return self._apply_fit

    @property
    def apply_predict(self) -> bool:
        return self._apply_predict

    def __call__(
        self, x: np.ndarray, y: Optional[np.ndarray] = None
    ) -> Tuple[np.ndarray, Optional[np.ndarray]]:
        """
        Apply label smoothing.

        :param x: Input data, will not be modified by this method.
        :param y: Original vector of label probabilities (one-vs-rest).
        :return: Unmodified input data and the vector of smooth probabilities as correct labels.
        :raises `ValueError`: If no labels are provided.
        """
        if y is None:
            raise ValueError("Labels `y` cannot be None.")

        min_value = (1 - self.max_value) / (y.shape[1] - 1)
        assert self.max_value >= min_value

        smooth_y = y.copy()
        smooth_y[smooth_y == 1.0] = self.max_value
        smooth_y[smooth_y == 0.0] = min_value
        return x, smooth_y

    def estimate_gradient(self, x: np.ndarray, grad: np.ndarray) -> np.ndarray:
        return grad

    def fit(self, x: np.ndarray, y: Optional[np.ndarray] = None, **kwargs) -> None:
        """
        No parameters to learn for this method; do nothing.
        """
        pass

<<<<<<< HEAD
    def _check_params(self) -> None:
=======
    def set_params(self, **kwargs):
        """
        Take in a dictionary of parameters and applies defence-specific checks before saving them as attributes.

        :param max_value: Value to affect to correct label
        :type max_value: `float`
        """
        # Save defence-specific parameters
        super(LabelSmoothing, self).set_params(**kwargs)

>>>>>>> 85479f7c
        if self.max_value <= 0 or self.max_value > 1:
            raise ValueError(
                "The maximum value for correct labels must be between 0 and 1."
            )<|MERGE_RESOLUTION|>--- conflicted
+++ resolved
@@ -110,20 +110,7 @@
         """
         pass
 
-<<<<<<< HEAD
     def _check_params(self) -> None:
-=======
-    def set_params(self, **kwargs):
-        """
-        Take in a dictionary of parameters and applies defence-specific checks before saving them as attributes.
-
-        :param max_value: Value to affect to correct label
-        :type max_value: `float`
-        """
-        # Save defence-specific parameters
-        super(LabelSmoothing, self).set_params(**kwargs)
-
->>>>>>> 85479f7c
         if self.max_value <= 0 or self.max_value > 1:
             raise ValueError(
                 "The maximum value for correct labels must be between 0 and 1."
