--- conflicted
+++ resolved
@@ -75,26 +75,16 @@
                       Setting this value to 1 allows to train only on adversarial samples.
         :type ratio: `float`
         """
-<<<<<<< HEAD
         super(AdversarialTrainer, self).__init__(classifier=classifier)
-=======
-        from art.attacks.attack import EvasionAttack
-
-        self.classifier = classifier
->>>>>>> d2726147
         if isinstance(attacks, EvasionAttack):
             self.attacks = [attacks]
         elif isinstance(attacks, list):
             self.attacks = attacks
         else:
-            raise ValueError(
-                "Only EvasionAttack instances or list of attacks supported."
-            )
+            raise ValueError("Only EvasionAttack instances or list of attacks supported.")
 
         if ratio <= 0 or ratio > 1:
-            raise ValueError(
-                "The `ratio` of adversarial samples in each batch has to be between 0 and 1."
-            )
+            raise ValueError("The `ratio` of adversarial samples in each batch has to be between 0 and 1.")
         self.ratio = ratio
 
         self._precomputed_adv_samples = []
@@ -114,9 +104,7 @@
         :type kwargs: `dict`
         :return: `None`
         """
-        logger.info(
-            "Performing adversarial training using %i attacks.", len(self.attacks)
-        )
+        logger.info("Performing adversarial training using %i attacks.", len(self.attacks))
         size = generator.size
         batch_size = generator.batch_size
         nb_batches = int(np.ceil(size / batch_size))
@@ -129,11 +117,9 @@
         for attack in tqdm(self.attacks, desc="Precompute adv samples"):
             if "targeted" in attack.attack_params:
                 if attack.targeted:
-                    raise NotImplementedError(
-                        "Adversarial training with targeted attacks is currently not implemented"
-                    )
-
-            if attack.estimator != self.classifier:
+                    raise NotImplementedError("Adversarial training with targeted attacks is currently not implemented")
+
+            if attack.estimator != self._classifier:
                 if not logged:
                     logger.info("Precomputing transferred adversarial samples.")
                     logged = True
@@ -146,9 +132,7 @@
                     if next_precomputed_adv_samples is None:
                         next_precomputed_adv_samples = x_adv_batch
                     else:
-                        next_precomputed_adv_samples = np.append(
-                            next_precomputed_adv_samples, x_adv_batch, axis=0
-                        )
+                        next_precomputed_adv_samples = np.append(next_precomputed_adv_samples, x_adv_batch, axis=0)
                 self._precomputed_adv_samples.append(next_precomputed_adv_samples)
             else:
                 self._precomputed_adv_samples.append(None)
@@ -166,44 +150,23 @@
                 nb_adv = int(np.ceil(self.ratio * x_batch.shape[0]))
                 attack = self.attacks[attack_id]
                 if self.ratio < 1:
-                    adv_ids = np.random.choice(
-                        x_batch.shape[0], size=nb_adv, replace=False
-                    )
+                    adv_ids = np.random.choice(x_batch.shape[0], size=nb_adv, replace=False)
                 else:
                     adv_ids = list(range(x_batch.shape[0]))
                     np.random.shuffle(adv_ids)
 
                 # If source and target models are the same, craft fresh adversarial samples
-<<<<<<< HEAD
-                if attack.classifier == self.classifier:
-                    x_batch[adv_ids] = attack.generate(
-                        x_batch[adv_ids], y=y_batch[adv_ids]
-                    )
-=======
-                if attack.estimator == self.classifier:
+                if attack.estimator == self._classifier:
                     x_batch[adv_ids] = attack.generate(x_batch[adv_ids], y=y_batch[adv_ids])
->>>>>>> d2726147
 
                 # Otherwise, use precomputed adversarial samples
                 else:
                     x_adv = self._precomputed_adv_samples[attack_id]
-                    x_adv = x_adv[
-                        ind[
-                            batch_id
-                            * batch_size : min((batch_id + 1) * batch_size, size)
-                        ]
-                    ][adv_ids]
+                    x_adv = x_adv[ind[batch_id * batch_size : min((batch_id + 1) * batch_size, size)]][adv_ids]
                     x_batch[adv_ids] = x_adv
 
                 # Fit batch
-                self.classifier.fit(
-                    x_batch,
-                    y_batch,
-                    nb_epochs=1,
-                    batch_size=x_batch.shape[0],
-                    verbose=0,
-                    **kwargs
-                )
+                self._classifier.fit(x_batch, y_batch, nb_epochs=1, batch_size=x_batch.shape[0], verbose=0, **kwargs)
                 attack_id = (attack_id + 1) % len(self.attacks)
 
     def fit(self, x, y, validation_data=None, batch_size=128, nb_epochs=20, **kwargs):
@@ -223,9 +186,7 @@
         :type kwargs: `dict`
         :return: `None`
         """
-        logger.info(
-            "Performing adversarial training using %i attacks.", len(self.attacks)
-        )
+        logger.info("Performing adversarial training using %i attacks.", len(self.attacks))
         nb_batches = int(np.ceil(len(x) / batch_size))
         ind = np.arange(len(x))
         attack_id = 0
@@ -236,11 +197,9 @@
         for attack in tqdm(self.attacks, desc="Precompute adv samples"):
             if "targeted" in attack.attack_params:
                 if attack.targeted:
-                    raise NotImplementedError(
-                        "Adversarial training with targeted attacks is currently not implemented"
-                    )
-
-            if attack.estimator != self.classifier:
+                    raise NotImplementedError("Adversarial training with targeted attacks is currently not implemented")
+
+            if attack.estimator != self._classifier:
                 if not logged:
                     logger.info("Precomputing transferred adversarial samples.")
                     logged = True
@@ -254,61 +213,30 @@
 
             for batch_id in range(nb_batches):
                 # Create batch data
-                x_batch = x[
-                    ind[
-                        batch_id
-                        * batch_size : min((batch_id + 1) * batch_size, x.shape[0])
-                    ]
-                ].copy()
-                y_batch = y[
-                    ind[
-                        batch_id
-                        * batch_size : min((batch_id + 1) * batch_size, x.shape[0])
-                    ]
-                ]
+                x_batch = x[ind[batch_id * batch_size : min((batch_id + 1) * batch_size, x.shape[0])]].copy()
+                y_batch = y[ind[batch_id * batch_size : min((batch_id + 1) * batch_size, x.shape[0])]]
 
                 # Choose indices to replace with adversarial samples
                 nb_adv = int(np.ceil(self.ratio * x_batch.shape[0]))
                 attack = self.attacks[attack_id]
                 if self.ratio < 1:
-                    adv_ids = np.random.choice(
-                        x_batch.shape[0], size=nb_adv, replace=False
-                    )
+                    adv_ids = np.random.choice(x_batch.shape[0], size=nb_adv, replace=False)
                 else:
                     adv_ids = list(range(x_batch.shape[0]))
                     np.random.shuffle(adv_ids)
 
                 # If source and target models are the same, craft fresh adversarial samples
-<<<<<<< HEAD
-                if attack.classifier == self.classifier:
-                    x_batch[adv_ids] = attack.generate(
-                        x_batch[adv_ids], y=y_batch[adv_ids]
-                    )
-=======
-                if attack.estimator == self.classifier:
+                if attack.estimator == self._classifier:
                     x_batch[adv_ids] = attack.generate(x_batch[adv_ids], y=y_batch[adv_ids])
->>>>>>> d2726147
 
                 # Otherwise, use precomputed adversarial samples
                 else:
                     x_adv = self._precomputed_adv_samples[attack_id]
-                    x_adv = x_adv[
-                        ind[
-                            batch_id
-                            * batch_size : min((batch_id + 1) * batch_size, x.shape[0])
-                        ]
-                    ][adv_ids]
+                    x_adv = x_adv[ind[batch_id * batch_size : min((batch_id + 1) * batch_size, x.shape[0])]][adv_ids]
                     x_batch[adv_ids] = x_adv
 
                 # Fit batch
-                self.classifier.fit(
-                    x_batch,
-                    y_batch,
-                    nb_epochs=1,
-                    batch_size=x_batch.shape[0],
-                    verbose=0,
-                    **kwargs
-                )
+                self._classifier.fit(x_batch, y_batch, nb_epochs=1, batch_size=x_batch.shape[0], verbose=0, **kwargs)
                 attack_id = (attack_id + 1) % len(self.attacks)
 
     def predict(self, x, **kwargs):
@@ -322,4 +250,4 @@
         :return: Predictions for test set.
         :rtype: `np.ndarray`
         """
-        return self.classifier.predict(x, **kwargs)+        return self._classifier.predict(x, **kwargs)