--- conflicted
+++ resolved
@@ -111,12 +111,7 @@
         np.testing.assert_array_almost_equal(predictions, predictions_expected, decimal=4)
 
     def test_nb_classes(self):
-<<<<<<< HEAD
-        self.assertEqual(self.detector_classifier.nb_classes, 11)
-=======
-        dc = self.detector_classifier
-        self.assertEqual(dc.nb_classes(), 11)
->>>>>>> ded98e23
+        self.assertEqual(self.detector_classifier.nb_classes(), 11)
 
     def test_input_shape(self):
         self.assertEqual(self.detector_classifier.input_shape, (1, 28, 28))
