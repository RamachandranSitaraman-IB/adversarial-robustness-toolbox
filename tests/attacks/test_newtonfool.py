# MIT License
#
# Copyright (C) IBM Corporation 2018
#
# Permission is hereby granted, free of charge, to any person obtaining a copy of this software and associated
# documentation files (the "Software"), to deal in the Software without restriction, including without limitation the
# rights to use, copy, modify, merge, publish, distribute, sublicense, and/or sell copies of the Software, and to permit
# persons to whom the Software is furnished to do so, subject to the following conditions:
#
# The above copyright notice and this permission notice shall be included in all copies or substantial portions of the
# Software.
#
# THE SOFTWARE IS PROVIDED "AS IS", WITHOUT WARRANTY OF ANY KIND, EXPRESS OR IMPLIED, INCLUDING BUT NOT LIMITED TO THE
# WARRANTIES OF MERCHANTABILITY, FITNESS FOR A PARTICULAR PURPOSE AND NONINFRINGEMENT. IN NO EVENT SHALL THE
# AUTHORS OR COPYRIGHT HOLDERS BE LIABLE FOR ANY CLAIM, DAMAGES OR OTHER LIABILITY, WHETHER IN AN ACTION OF CONTRACT,
# TORT OR OTHERWISE, ARISING FROM, OUT OF OR IN CONNECTION WITH THE SOFTWARE OR THE USE OR OTHER DEALINGS IN THE
# SOFTWARE.
from __future__ import absolute_import, division, print_function, unicode_literals

import logging
import unittest

import tensorflow as tf
import numpy as np

from art.attacks import NewtonFool
from art.classifiers import KerasClassifier
from art.utils import load_dataset, master_seed
from art.utils_test import get_classifier_tf, get_classifier_kr, get_classifier_pt
from art.utils_test import get_iris_classifier_tf, get_iris_classifier_kr, get_iris_classifier_pt

logger = logging.getLogger('testLogger')

BATCH_SIZE = 100
NB_TRAIN = 1000
NB_TEST = 100


class TestNewtonFool(unittest.TestCase):
    """
    A unittest class for testing the NewtonFool attack.
    """

    @classmethod
    def setUpClass(cls):
        # Get MNIST
        (x_train, y_train), (x_test, y_test), _, _ = load_dataset('mnist')
        x_train, y_train = x_train[:NB_TRAIN], y_train[:NB_TRAIN]
        x_test, y_test = x_test[:NB_TEST], y_test[:NB_TEST]
        cls.mnist = (x_train, y_train), (x_test, y_test)

    def setUp(self):
        # Set master seed
        master_seed(1234)

    def test_tfclassifier(self):
        """
        First test with the TFClassifier.
        :return:
        """
        # Build TFClassifier
        tfc, sess = get_classifier_tf()

        # Get MNIST
        (_, _), (x_test, _) = self.mnist

        # Attack
        nf = NewtonFool(tfc, max_iter=5, batch_size=100)
        x_test_adv = nf.generate(x_test)

        self.assertFalse((x_test == x_test_adv).all())

        y_pred = tfc.predict(x_test)
        y_pred_adv = tfc.predict(x_test_adv)
        y_pred_bool = y_pred.max(axis=1, keepdims=1) == y_pred
        y_pred_max = y_pred.max(axis=1)
        y_pred_adv_max = y_pred_adv[y_pred_bool]
        self.assertTrue((y_pred_max >= .9 * y_pred_adv_max).all())

<<<<<<< HEAD
    @unittest.skipIf(tf.__version__[0] == '2', reason='Skip unittests for Tensorflow v2 until Keras supports Tensorflow'
                                                      ' v2 as backend.')
=======
        sess.close()

>>>>>>> a5d92759
    def test_krclassifier(self):
        """
        Second test with the KerasClassifier.
        :return:
        """
        # Build KerasClassifier
        krc = get_classifier_kr()

        # Get MNIST
        (_, _), (x_test, _) = self.mnist

        # Attack
        nf = NewtonFool(krc, max_iter=5, batch_size=100)
        x_test_adv = nf.generate(x_test)

        self.assertFalse((x_test == x_test_adv).all())

        y_pred = krc.predict(x_test)
        y_pred_adv = krc.predict(x_test_adv)
        y_pred_bool = y_pred.max(axis=1, keepdims=1) == y_pred
        y_pred_max = y_pred.max(axis=1)
        y_pred_adv_max = y_pred_adv[y_pred_bool]
        self.assertTrue((y_pred_max >= .9 * y_pred_adv_max).all())

        # sess.close()

    def test_ptclassifier(self):
        """
        Third test with the PyTorchClassifier.
        :return:
        """
        # Build PyTorchClassifier
        ptc = get_classifier_pt()

        # Get MNIST
        (_, _), (x_test, _) = self.mnist
        x_test = np.swapaxes(x_test, 1, 3)

        # Attack
        nf = NewtonFool(ptc, max_iter=5, batch_size=100)
        x_test_adv = nf.generate(x_test)

        self.assertFalse((x_test == x_test_adv).all())

        y_pred = ptc.predict(x_test)
        y_pred_adv = ptc.predict(x_test_adv)
        y_pred_bool = y_pred.max(axis=1, keepdims=1) == y_pred
        y_pred_max = y_pred.max(axis=1)
        y_pred_adv_max = y_pred_adv[y_pred_bool]
        self.assertTrue((y_pred_max >= .9 * y_pred_adv_max).all())


class TestNewtonFoolVectors(unittest.TestCase):
    @classmethod
    def setUpClass(cls):
        # Get Iris
        (x_train, y_train), (x_test, y_test), _, _ = load_dataset('iris')
        cls.iris = (x_train, y_train), (x_test, y_test)

    def setUp(self):
        master_seed(1234)

    @unittest.skipIf(tf.__version__[0] == '2', reason='Skip unittests for Tensorflow v2 until Keras supports Tensorflow'
                                                      ' v2 as backend.')
    def test_iris_k_clipped(self):
        (_, _), (x_test, y_test) = self.iris
        classifier, _ = get_iris_classifier_kr()

        attack = NewtonFool(classifier, max_iter=5)
        x_test_adv = attack.generate(x_test)
        self.assertFalse((x_test == x_test_adv).all())
        self.assertTrue((x_test_adv <= 1).all())
        self.assertTrue((x_test_adv >= 0).all())

        preds_adv = np.argmax(classifier.predict(x_test_adv), axis=1)
        self.assertFalse((np.argmax(y_test, axis=1) == preds_adv).all())
        acc = np.sum(preds_adv == np.argmax(y_test, axis=1)) / y_test.shape[0]
        logger.info('Accuracy on Iris with NewtonFool adversarial examples: %.2f%%', (acc * 100))

    @unittest.skipIf(tf.__version__[0] == '2', reason='Skip unittests for Tensorflow v2 until Keras supports Tensorflow'
                                                      ' v2 as backend.')
    def test_iris_k_unbounded(self):
        (_, _), (x_test, y_test) = self.iris
        classifier, _ = get_iris_classifier_kr()

        # Recreate a classifier without clip values
        classifier = KerasClassifier(model=classifier._model, use_logits=False, channel_index=1)
        attack = NewtonFool(classifier, max_iter=5, batch_size=128)
        x_test_adv = attack.generate(x_test)
        self.assertFalse((x_test == x_test_adv).all())

        preds_adv = np.argmax(classifier.predict(x_test_adv), axis=1)
        self.assertFalse((np.argmax(y_test, axis=1) == preds_adv).all())
        acc = np.sum(preds_adv == np.argmax(y_test, axis=1)) / y_test.shape[0]
        logger.info('Accuracy on Iris with NewtonFool adversarial examples: %.2f%%', (acc * 100))

    def test_iris_tf(self):
        (_, _), (x_test, y_test) = self.iris
        classifier, _ = get_iris_classifier_tf()

        attack = NewtonFool(classifier, max_iter=5, batch_size=128)
        x_test_adv = attack.generate(x_test)
        self.assertFalse((x_test == x_test_adv).all())
        self.assertTrue((x_test_adv <= 1).all())
        self.assertTrue((x_test_adv >= 0).all())

        preds_adv = np.argmax(classifier.predict(x_test_adv), axis=1)
        self.assertFalse((np.argmax(y_test, axis=1) == preds_adv).all())
        acc = np.sum(preds_adv == np.argmax(y_test, axis=1)) / y_test.shape[0]
        logger.info('Accuracy on Iris with NewtonFool adversarial examples: %.2f%%', (acc * 100))

    def test_iris_pt(self):
        (_, _), (x_test, y_test) = self.iris
        classifier = get_iris_classifier_pt()

        attack = NewtonFool(classifier, max_iter=5, batch_size=128)
        x_test_adv = attack.generate(x_test)
        self.assertFalse((x_test == x_test_adv).all())
        self.assertTrue((x_test_adv <= 1).all())
        self.assertTrue((x_test_adv >= 0).all())

        preds_adv = np.argmax(classifier.predict(x_test_adv), axis=1)
        self.assertFalse((np.argmax(y_test, axis=1) == preds_adv).all())
        acc = np.sum(preds_adv == np.argmax(y_test, axis=1)) / y_test.shape[0]
        logger.info('Accuracy on Iris with NewtonFool adversarial examples: %.2f%%', (acc * 100))

    def test_scikitlearn(self):
        from sklearn.linear_model import LogisticRegression
        from sklearn.svm import SVC, LinearSVC

        from art.classifiers.scikitlearn import ScikitlearnLogisticRegression, ScikitlearnSVC

        scikitlearn_test_cases = {LogisticRegression: ScikitlearnLogisticRegression}  # ,
        # SVC: ScikitlearnSVC,
        # LinearSVC: ScikitlearnSVC}

        (_, _), (x_test, y_test) = self.iris

        for (model_class, classifier_class) in scikitlearn_test_cases.items():
            model = model_class()
            classifier = classifier_class(model=model, clip_values=(0, 1))
            classifier.fit(x=x_test, y=y_test)

            attack = NewtonFool(classifier, max_iter=5, batch_size=128)
            x_test_adv = attack.generate(x_test)
            self.assertFalse((x_test == x_test_adv).all())
            self.assertTrue((x_test_adv <= 1).all())
            self.assertTrue((x_test_adv >= 0).all())

            preds_adv = np.argmax(classifier.predict(x_test_adv), axis=1)
            self.assertFalse((np.argmax(y_test, axis=1) == preds_adv).all())
            acc = np.sum(preds_adv == np.argmax(y_test, axis=1)) / y_test.shape[0]
            logger.info('Accuracy of ' + classifier.__class__.__name__ + ' on Iris with NewtonFool adversarial examples'
                                                                         ': %.2f%%', (acc * 100))


if __name__ == '__main__':
    unittest.main()<|MERGE_RESOLUTION|>--- conflicted
+++ resolved
@@ -77,13 +77,8 @@
         y_pred_adv_max = y_pred_adv[y_pred_bool]
         self.assertTrue((y_pred_max >= .9 * y_pred_adv_max).all())
 
-<<<<<<< HEAD
     @unittest.skipIf(tf.__version__[0] == '2', reason='Skip unittests for Tensorflow v2 until Keras supports Tensorflow'
                                                       ' v2 as backend.')
-=======
-        sess.close()
-
->>>>>>> a5d92759
     def test_krclassifier(self):
         """
         Second test with the KerasClassifier.
