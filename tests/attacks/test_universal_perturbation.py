# MIT License
#
# Copyright (C) IBM Corporation 2018
#
# Permission is hereby granted, free of charge, to any person obtaining a copy of this software and associated
# documentation files (the "Software"), to deal in the Software without restriction, including without limitation the
# rights to use, copy, modify, merge, publish, distribute, sublicense, and/or sell copies of the Software, and to permit
# persons to whom the Software is furnished to do so, subject to the following conditions:
#
# The above copyright notice and this permission notice shall be included in all copies or substantial portions of the
# Software.
#
# THE SOFTWARE IS PROVIDED "AS IS", WITHOUT WARRANTY OF ANY KIND, EXPRESS OR IMPLIED, INCLUDING BUT NOT LIMITED TO THE
# WARRANTIES OF MERCHANTABILITY, FITNESS FOR A PARTICULAR PURPOSE AND NONINFRINGEMENT. IN NO EVENT SHALL THE
# AUTHORS OR COPYRIGHT HOLDERS BE LIABLE FOR ANY CLAIM, DAMAGES OR OTHER LIABILITY, WHETHER IN AN ACTION OF CONTRACT,
# TORT OR OTHERWISE, ARISING FROM, OUT OF OR IN CONNECTION WITH THE SOFTWARE OR THE USE OR OTHER DEALINGS IN THE
# SOFTWARE.
from __future__ import absolute_import, division, print_function, unicode_literals

import logging
import unittest

import tensorflow as tf
import numpy as np

from art.attacks import UniversalPerturbation
from art.classifiers import KerasClassifier
from art.utils import load_dataset, master_seed
from art.utils_test import get_classifier_tf, get_classifier_kr, get_classifier_pt
from art.utils_test import get_iris_classifier_tf, get_iris_classifier_kr, get_iris_classifier_pt

logger = logging.getLogger('testLogger')

BATCH_SIZE = 100
NB_TRAIN = 500
NB_TEST = 10


class TestUniversalPerturbation(unittest.TestCase):
    """
    A unittest class for testing the UniversalPerturbation attack.
    """

    @classmethod
    def setUpClass(cls):
        # Get MNIST
        (x_train, y_train), (x_test, y_test), _, _ = load_dataset('mnist')
        x_train, y_train = x_train[:NB_TRAIN], y_train[:NB_TRAIN]
        x_test, y_test = x_test[:NB_TEST], y_test[:NB_TEST]
        cls.mnist = (x_train, y_train), (x_test, y_test)

    def setUp(self):
        # Set master seed
        master_seed(1234)

    def test_tfclassifier(self):
        """
        First test with the TFClassifier.
        :return:
        """
        # Build TFClassifier
        tfc, sess = get_classifier_tf()

        # Get MNIST
        (x_train, y_train), (x_test, y_test) = self.mnist

        # Attack
        up = UniversalPerturbation(tfc, max_iter=1, attacker="newtonfool", attacker_params={"max_iter": 5})
        x_train_adv = up.generate(x_train)
        self.assertTrue((up.fooling_rate >= 0.2) or not up.converged)

        x_test_adv = x_test + up.noise
        self.assertFalse((x_test == x_test_adv).all())

        train_y_pred = np.argmax(tfc.predict(x_train_adv), axis=1)
        test_y_pred = np.argmax(tfc.predict(x_test_adv), axis=1)
        self.assertFalse((np.argmax(y_test, axis=1) == test_y_pred).all())
        self.assertFalse((np.argmax(y_train, axis=1) == train_y_pred).all())

<<<<<<< HEAD
    @unittest.skipIf(tf.__version__[0] == '2', reason='Skip unittests for Tensorflow v2 until Keras supports Tensorflow'
                                                      ' v2 as backend.')
=======
        sess.close()

>>>>>>> a5d92759
    def test_krclassifier(self):
        """
        Second test with the KerasClassifier.
        :return:
        """
        # Build KerasClassifier
        krc = get_classifier_kr()

        # Get MNIST
        (x_train, y_train), (x_test, y_test) = self.mnist

        # Attack
        up = UniversalPerturbation(krc, max_iter=1, attacker="ead", attacker_params={"max_iter": 5, "targeted": False})
        x_train_adv = up.generate(x_train)
        self.assertTrue((up.fooling_rate >= 0.2) or not up.converged)

        x_test_adv = x_test + up.noise
        self.assertFalse((x_test == x_test_adv).all())

        train_y_pred = np.argmax(krc.predict(x_train_adv), axis=1)
        test_y_pred = np.argmax(krc.predict(x_test_adv), axis=1)
        self.assertFalse((np.argmax(y_test, axis=1) == test_y_pred).all())
        self.assertFalse((np.argmax(y_train, axis=1) == train_y_pred).all())

        # sess.close()

    def test_ptclassifier(self):
        """
        Third test with the PyTorchClassifier.
        :return:
        """
        # Build PyTorchClassifier
        ptc = get_classifier_pt()

        # Get MNIST
        (x_train, y_train), (x_test, y_test) = self.mnist
        x_train = np.swapaxes(x_train, 1, 3)
        x_test = np.swapaxes(x_test, 1, 3)

        # Attack
        up = UniversalPerturbation(ptc, max_iter=1, attacker="newtonfool", attacker_params={"max_iter": 5})
        x_train_adv = up.generate(x_train)
        self.assertTrue((up.fooling_rate >= 0.2) or not up.converged)

        x_test_adv = x_test + up.noise
        self.assertFalse((x_test == x_test_adv).all())

        train_y_pred = np.argmax(ptc.predict(x_train_adv), axis=1)
        test_y_pred = np.argmax(ptc.predict(x_test_adv), axis=1)
        self.assertFalse((np.argmax(y_test, axis=1) == test_y_pred).all())
        self.assertFalse((np.argmax(y_train, axis=1) == train_y_pred).all())

    def test_classifier_type_check_fail_classifier(self):
        # Use a useless test classifier to test basic classifier properties
        class ClassifierNoAPI:
            pass

        classifier = ClassifierNoAPI
        with self.assertRaises(TypeError) as context:
            _ = UniversalPerturbation(classifier=classifier)

        self.assertIn('For `UniversalPerturbation` classifier must be an instance of '
                      '`art.classifiers.classifier.Classifier`, the provided classifier is instance of '
                      '(<class \'object\'>,).', str(context.exception))

    def test_classifier_type_check_fail_gradients(self):
        # Use a test classifier not providing gradients required by white-box attack
        from art.classifiers.scikitlearn import ScikitlearnDecisionTreeClassifier
        from sklearn.tree import DecisionTreeClassifier

        classifier = ScikitlearnDecisionTreeClassifier(model=DecisionTreeClassifier())
        with self.assertRaises(TypeError) as context:
            _ = UniversalPerturbation(classifier=classifier)

        self.assertIn('For `UniversalPerturbation` classifier must be an instance of '
                      '`art.classifiers.classifier.ClassifierNeuralNetwork` and '
                      '`art.classifiers.classifier.ClassifierGradients`, the provided classifier is instance of '
                      '(<class \'art.classifiers.scikitlearn.ScikitlearnClassifier\'>,).', str(context.exception))


class TestUniversalPerturbationVectors(unittest.TestCase):
    @classmethod
    def setUpClass(cls):
        # Get Iris
        (x_train, y_train), (x_test, y_test), _, _ = load_dataset('iris')
        cls.iris = (x_train, y_train), (x_test, y_test)

    def setUp(self):
        master_seed(1234)

    @unittest.skipIf(tf.__version__[0] == '2', reason='Skip unittests for Tensorflow v2 until Keras supports Tensorflow'
                                                      ' v2 as backend.')
    def test_iris_k_clipped(self):
        (_, _), (x_test, y_test) = self.iris
        classifier, _ = get_iris_classifier_kr()

        # Test untargeted attack
        attack_params = {"max_iter": 1, "attacker": "newtonfool", "attacker_params": {"max_iter": 5}}
        attack = UniversalPerturbation(classifier)
        attack.set_params(**attack_params)
        x_test_adv = attack.generate(x_test)
        self.assertFalse((x_test == x_test_adv).all())
        self.assertTrue((x_test_adv <= 1).all())
        self.assertTrue((x_test_adv >= 0).all())

        preds_adv = np.argmax(classifier.predict(x_test_adv), axis=1)
        self.assertFalse((np.argmax(y_test, axis=1) == preds_adv).all())
        acc = np.sum(preds_adv == np.argmax(y_test, axis=1)) / y_test.shape[0]
        logger.info('Accuracy on Iris with universal adversarial examples: %.2f%%', (acc * 100))

    @unittest.skipIf(tf.__version__[0] == '2', reason='Skip unittests for Tensorflow v2 until Keras supports Tensorflow'
                                                      ' v2 as backend.')
    def test_iris_k_unbounded(self):
        (_, _), (x_test, y_test) = self.iris
        classifier, _ = get_iris_classifier_kr()

        # Recreate a classifier without clip values
        classifier = KerasClassifier(model=classifier._model, use_logits=False, channel_index=1)
        attack_params = {"max_iter": 1, "attacker": "newtonfool", "attacker_params": {"max_iter": 5}}
        attack = UniversalPerturbation(classifier)
        attack.set_params(**attack_params)
        x_test_adv = attack.generate(x_test)
        self.assertFalse((x_test == x_test_adv).all())

        preds_adv = np.argmax(classifier.predict(x_test_adv), axis=1)
        self.assertFalse((np.argmax(y_test, axis=1) == preds_adv).all())
        acc = np.sum(preds_adv == np.argmax(y_test, axis=1)) / y_test.shape[0]
        logger.info('Accuracy on Iris with universal adversarial examples: %.2f%%', (acc * 100))

    def test_iris_tf(self):
        (_, _), (x_test, y_test) = self.iris
        classifier, _ = get_iris_classifier_tf()

        # Test untargeted attack
        attack_params = {"max_iter": 1, "attacker": "ead", "attacker_params": {"max_iter": 5, "targeted": False}}
        attack = UniversalPerturbation(classifier)
        attack.set_params(**attack_params)
        x_test_adv = attack.generate(x_test)
        self.assertFalse((x_test == x_test_adv).all())
        self.assertTrue((x_test_adv <= 1).all())
        self.assertTrue((x_test_adv >= 0).all())

        preds_adv = np.argmax(classifier.predict(x_test_adv), axis=1)
        self.assertFalse((np.argmax(y_test, axis=1) == preds_adv).all())
        acc = np.sum(preds_adv == np.argmax(y_test, axis=1)) / y_test.shape[0]
        logger.info('Accuracy on Iris with universal adversarial examples: %.2f%%', (acc * 100))

    def test_iris_pt(self):
        (_, _), (x_test, y_test) = self.iris
        classifier = get_iris_classifier_pt()

        attack_params = {"max_iter": 1, "attacker": "ead", "attacker_params": {"max_iter": 5, "targeted": False}}
        attack = UniversalPerturbation(classifier)
        attack.set_params(**attack_params)
        x_test_adv = attack.generate(x_test)
        self.assertFalse((x_test == x_test_adv).all())
        self.assertTrue((x_test_adv <= 1).all())
        self.assertTrue((x_test_adv >= 0).all())

        preds_adv = np.argmax(classifier.predict(x_test_adv), axis=1)
        self.assertFalse((np.argmax(y_test, axis=1) == preds_adv).all())
        acc = np.sum(preds_adv == np.argmax(y_test, axis=1)) / y_test.shape[0]
        logger.info('Accuracy on Iris with universal adversarial examples: %.2f%%', (acc * 100))


if __name__ == '__main__':
    unittest.main()<|MERGE_RESOLUTION|>--- conflicted
+++ resolved
@@ -77,13 +77,8 @@
         self.assertFalse((np.argmax(y_test, axis=1) == test_y_pred).all())
         self.assertFalse((np.argmax(y_train, axis=1) == train_y_pred).all())
 
-<<<<<<< HEAD
     @unittest.skipIf(tf.__version__[0] == '2', reason='Skip unittests for Tensorflow v2 until Keras supports Tensorflow'
                                                       ' v2 as backend.')
-=======
-        sess.close()
-
->>>>>>> a5d92759
     def test_krclassifier(self):
         """
         Second test with the KerasClassifier.
